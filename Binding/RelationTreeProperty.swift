--- conflicted
+++ resolved
@@ -47,24 +47,6 @@
     init(relation: Relation, tag: AnyObject?, idAttr: Attribute, parentAttr: Attribute, orderAttr: Attribute) {
         precondition(relation.scheme.attributes.isSuperset(of: [idAttr, parentAttr, orderAttr]))
 
-<<<<<<< HEAD
-        // Map Rows from underlying Relation to Node values.
-        var nodeDict = [RelationValue: Node]()
-        for row in relation.rows().map({$0.ok!}) {
-            nodeDict[row[idAttr]] = RowTreeNode(id: row[idAttr], row: row, parentAttr: parentAttr, tag: tag)
-        }
-        
-        // Create empty dummy Node to sit at the top of the tree.
-        let rootNode = RowTreeNode(id: -1, row: Row(), parentAttr: parentAttr, tag: tag)
-        
-        // Use order Attribute from underlying Relation to nest child Nodes under parent elements.
-        for node in nodeDict.values {
-            let parentNode = nodeDict[node.data[parentAttr]] ?? rootNode
-            _ = parentNode.children.insertSorted(node, {$0.data[orderAttr]})
-        }
-        
-=======
->>>>>>> adb9c67e
         self.relation = relation
         self.tag = tag
         self.idAttr = idAttr
@@ -82,15 +64,6 @@
         removal()
     }
     
-<<<<<<< HEAD
-    fileprivate func handleRelationChanges(_ relationChanges: RelationChange) {
-        let parts = relationChanges.parts(self.idAttr)
-        
-        var treeChanges: [Change] = []
-        treeChanges.append(contentsOf: self.onInsert(parts.addedRows))
-        treeChanges.append(contentsOf: self.onUpdate(parts.updatedRows))
-        treeChanges.append(contentsOf: self.onDelete(parts.deletedIDs))
-=======
     override func start() {
         notify.valueWillChange()
         relation.asyncAllRows({ result in
@@ -101,7 +74,6 @@
                     let rowID = row[self.idAttr]
                     nodeDict[rowID] = RowTreeNode(id: rowID, row: row, parentAttr: self.parentAttr, tag: self.tag)
                 }
->>>>>>> adb9c67e
         
                 // Use order Attribute from underlying Relation to nest child Nodes under parent elements.
                 for node in nodeDict.values {
@@ -109,37 +81,22 @@
                     parentNode.children.insertSorted(node, {$0.data[self.orderAttr]})
                 }
 
-                self.notifyObservers(treeChanges: [.Initial(self.root)])
+                self.notifyObservers(treeChanges: [.initial(self.root)])
             }
             self.notify.valueDidChange()
         })
     }
     
-<<<<<<< HEAD
-    override func insert(_ row: Row, pos: Pos) {
-        // TODO: Provide insert/delete/move as extension defined where R: MutableRelation
-        guard var relation = relation as? MutableRelation else {
-=======
-    override func insert(row: Row, pos: Pos) {
+    override func insert(data row: Row, pos: Pos) {
         // TODO: Provide insert/delete/move as extension defined where R: TransactionalRelation
         guard let relation = relation as? TransactionalDatabase.TransactionalRelation else {
->>>>>>> adb9c67e
             fatalError("insert() is only supported when the underlying relation is mutable")
         }
 
-        let parentIDValue = pos.parentID ?? .NULL
+        let parentIDValue = pos.parentID ?? .null
         let order = orderForPos(pos)
 
         var mutableRow = row
-<<<<<<< HEAD
-        computeOrderForInsert(&mutableRow, pos: pos)
-        _ = relation.add(mutableRow)
-    }
-    
-    override func computeOrderForInsert(_ row: inout Row, pos: Pos) {
-        let parentIDValue = pos.parentID ?? .null
-        let order: RelationValue = orderForPos(pos)
-=======
         mutableRow[parentAttr] = parentIDValue
         mutableRow[orderAttr] = RelationValue(order)
         relation.asyncAdd(mutableRow)
@@ -153,12 +110,11 @@
         } else {
             parentNode = root
         }
->>>>>>> adb9c67e
         
         let previousNode: Node?
         let nextNode: Node?
         if let previousID = previous {
-            if let indexOfPrevious = parentNode.children.indexOf({$0.id == previousID}) {
+            if let indexOfPrevious = parentNode.children.index(where: {$0.id == previousID}) {
                 previousNode = parentNode.children[indexOfPrevious]
                 let indexOfNext = indexOfPrevious + 1
                 if indexOfNext < parentNode.children.count {
@@ -178,11 +134,7 @@
         return orderWithinParent(parentNode, previous: previousNode, next: nextNode)
     }
 
-<<<<<<< HEAD
-    fileprivate func onInsert(_ rows: [Row]) -> [Change] {
-=======
-    private func onInsert(rows: [Row], inout root: Node, inout changes: [Change]) {
->>>>>>> adb9c67e
+    private func onInsert(rows: [Row], root: inout Node, changes: inout [Change]) {
         
         func insertNode(_ node: Node, parent: Node) -> Int {
             return parent.children.insertSorted(node, { $0.data[self.orderAttr] })
@@ -230,13 +182,8 @@
         }
     }
     
-<<<<<<< HEAD
     override func delete(_ id: RelationValue) {
-        guard var relation = relation as? MutableRelation else {
-=======
-    override func delete(id: RelationValue) {
         guard let relation = relation as? TransactionalDatabase.TransactionalRelation else {
->>>>>>> adb9c67e
             fatalError("delete() is only supported when the underlying relation is mutable")
         }
 
@@ -246,11 +193,7 @@
         let node = nodeForID(id)
         
         // Delete from the relation
-<<<<<<< HEAD
-        _ = relation.delete(idAttr *== id)
-=======
         relation.asyncDelete(idAttr *== id)
->>>>>>> adb9c67e
         
         // Recursively delete descendant nodes
         // TODO: There are probably more efficient ways to handle this (need some sort of
@@ -263,11 +206,7 @@
         }
     }
 
-<<<<<<< HEAD
-    fileprivate func onDelete(_ idsToDelete: [RelationValue]) -> [Change] {
-=======
-    private func onDelete(ids: [RelationValue], inout root: Node, inout changes: [Change]) {
->>>>>>> adb9c67e
+    fileprivate func onDelete(ids: [RelationValue], root: inout Node, changes: inout [Change]) {
         // Observers should only be notified about the top-most nodes that were deleted.
         // We handle this by looking at the identifiers of the rows/nodes to be deleted,
         // and only deleting the unique (top-most) parents.
@@ -338,23 +277,13 @@
         let (previous, next) = adjacentNodesForIndex(dstIndex, inParent: dstParent, notMatching: srcNode)
         let newOrder = orderWithinParent(dstParent, previous: previous, next: next)
         
-<<<<<<< HEAD
-        var mutableRelation = relation
-        _ = mutableRelation.update(idAttr *== srcID, newValues: [
-=======
         relation.asyncUpdate(idAttr *== srcID, newValues: [
->>>>>>> adb9c67e
             parentAttr: dstParentID,
             orderAttr: RelationValue(newOrder)
         ])
     }
 
-<<<<<<< HEAD
-    fileprivate func onUpdate(_ rows: [Row]) -> [Change] {
-        var changes: [Change] = []
-=======
-    private func onUpdate(rows: [Row], inout root: Node, inout changes: [Change]) {
->>>>>>> adb9c67e
+    private func onUpdate(rows: [Row], root: inout Node, changes: inout [Change]) {
         for row in rows {
             if let change = self.onUpdate(row) {
                 changes.append(change)
@@ -426,11 +355,7 @@
         return (lo, hi)
     }
     
-<<<<<<< HEAD
-    fileprivate func orderWithinParent(_ parent: Node, previous: Node?, next: Node?) -> RelationValue {
-=======
-    private func orderWithinParent(parent: Node, previous: Node?, next: Node?) -> Double {
->>>>>>> adb9c67e
+    fileprivate func orderWithinParent(_ parent: Node, previous: Node?, next: Node?) -> Double {
         let prev: Node?
         if previous == nil && next == nil {
             // Add after the last child
@@ -450,11 +375,7 @@
         return lo + ((hi - lo) / 2.0)
     }
     
-<<<<<<< HEAD
-    fileprivate func orderForPos(_ pos: Pos) -> RelationValue {
-=======
-    private func orderForPos(pos: Pos) -> Double {
->>>>>>> adb9c67e
+    fileprivate func orderForPos(_ pos: Pos) -> Double {
         let parent: Node
         if let parentID = pos.parentID {
             parent = nodeForID(parentID)!
@@ -468,20 +389,20 @@
         return orderWithinParent(parent, previous: previous, next: next)
     }
     
-    func relationWillChange(relation: Relation) {
+    func relationWillChange(_ relation: Relation) {
         notify.valueWillChange()
     }
     
-    func relationDidChange(relation: Relation, result: Result<NegativeSet<Row>, RelationError>) {
+    func relationDidChange(_ relation: Relation, result: Result<NegativeSet<Row>, RelationError>) {
         switch result {
         case .Ok(let rows):
             // Compute tree changes
             var treeChanges: [Change] = []
             let parts = partsOf(rows, idAttr: self.idAttr)
             
-            self.onInsert(parts.addedRows, root: &self.root, changes: &treeChanges)
-            self.onUpdate(parts.updatedRows, root: &self.root, changes: &treeChanges)
-            self.onDelete(parts.deletedIDs, root: &self.root, changes: &treeChanges)
+            self.onInsert(rows: parts.addedRows, root: &self.root, changes: &treeChanges)
+            self.onUpdate(rows: parts.updatedRows, root: &self.root, changes: &treeChanges)
+            self.onDelete(ids: parts.deletedIDs, root: &self.root, changes: &treeChanges)
             
             self.notifyObservers(treeChanges: treeChanges)
             self.notify.valueDidChange()
