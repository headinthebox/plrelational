--- conflicted
+++ resolved
@@ -56,7 +56,7 @@
                 willChangeCount += 1
             },
             valueChanging: { treeChanges, _ in
-                changes.appendContentsOf(treeChanges)
+                changes.append(contentsOf: treeChanges)
             },
             valueDidChange: {
                 didChangeCount += 1
@@ -106,14 +106,6 @@
         var willChangeCount = 0
         var didChangeCount = 0
         var changes: [RelationTreeProperty.Change] = []
-<<<<<<< HEAD
-        let removal = tree.signal.observe({ treeChanges, _ in
-            changes.append(contentsOf: treeChanges)
-        })
-        
-        func addCollection(_ collectionID: Int64, name: String, parentID: Int64?, previousID: Int64?) {
-            db.transaction({
-=======
         
         let property = r.treeProperty()
         let removal = property.signal.observe(SignalObserver(
@@ -121,7 +113,7 @@
                 willChangeCount += 1
             },
             valueChanging: { treeChanges, _ in
-                changes.appendContentsOf(treeChanges)
+                changes.append(contentsOf: treeChanges)
             },
             valueDidChange: {
                 didChangeCount += 1
@@ -129,9 +121,8 @@
             }
         ))
         
-        func addCollection(collectionID: Int64, name: String, parentID: Int64?, previousID: Int64?) {
+        func addCollection(_ collectionID: Int64, name: String, parentID: Int64?, previousID: Int64?) {
             awaitCompletion{
->>>>>>> adb9c67e
                 let row: Row = [
                     "id": RelationValue(collectionID),
                     "name": RelationValue(name)
@@ -139,23 +130,11 @@
                 let parent = parentID.map{RelationValue($0)}
                 let previous = previousID.map{RelationValue($0)}
                 let pos = RelationTreeProperty.Pos(parentID: parent, previousID: previous, nextID: nil)
-                property.insert(row, pos: pos)
-            }
-        }
-        
-<<<<<<< HEAD
+                property.insert(data: row, pos: pos)
+            }
+        }
+        
         func deleteCollection(_ collectionID: Int64) {
-            db.transaction({
-                tree.delete(RelationValue(collectionID))
-            })
-        }
-        
-        func moveCollection(srcPath: RelationTreeProperty.Path, dstPath: RelationTreeProperty.Path) {
-            db.transaction({
-                tree.move(srcPath: srcPath, dstPath: dstPath)
-            })
-=======
-        func deleteCollection(collectionID: Int64) {
             awaitCompletion{
                 property.delete(RelationValue(collectionID))
             }
@@ -165,7 +144,6 @@
             awaitCompletion{
                 property.move(srcPath: srcPath, dstPath: dstPath)
             }
->>>>>>> adb9c67e
         }
         
         func verifyChanges(_ expected: [RelationTreeProperty.Change], file: StaticString = #file, line: UInt = #line) {
@@ -178,13 +156,8 @@
             AssertEqual(sqliteDB["collection"]!, expected, file: file, line: line)
         }
         
-<<<<<<< HEAD
         func path(_ parentID: Int64?, _ index: Int) -> RelationTreeProperty.Path {
-            let parent = parentID.flatMap{ tree.nodeForID(RelationValue($0)) }
-=======
-        func path(parentID: Int64?, _ index: Int) -> RelationTreeProperty.Path {
             let parent = parentID.flatMap{ property.nodeForID(RelationValue($0)) }
->>>>>>> adb9c67e
             return TreePath(parent: parent, index: index)
         }
         
@@ -325,18 +298,11 @@
             "Child1",
             "Group2"
         ])
-<<<<<<< HEAD
-        verifyChanges([
-            .delete(path(1, 1)),
-            .delete(path(8, 0))
-        ])
-=======
         // TODO: `delete` needs to be rewritten to better support async
 //        verifyChanges([
 //            .Delete(path(1, 1)),
 //            .Delete(path(8, 0))
 //        ])
->>>>>>> adb9c67e
         verifySQLite(MakeRelation(
             ["id", "name", "parent", "order"],
             [1, "Group1",      .null, 5.0],
@@ -346,164 +312,6 @@
         ))
     }
     
-<<<<<<< HEAD
-    func testDeleteFromUnderlyingRelationsAndRestore() {
-        let sqliteDB = makeDB().db
-        let loggingDB = ChangeLoggingDatabase(sqliteDB)
-        let db = TransactionalDatabase(loggingDB)
-        
-        func createRelation(_ name: String, _ scheme: Scheme) -> MutableRelation {
-            let createResult = sqliteDB.createRelation(name, scheme: scheme)
-            precondition(createResult.ok != nil)
-            return db[name]
-        }
-        
-        var objects = createRelation("object", ["id", "name", "type"])
-        var docItems = createRelation("doc_item", ["id", "parent", "order"])
-        var selectedDocItemID = createRelation("selected_doc_item", ["id"])
-        
-        let docObjects = docItems
-            .join(objects)
-        let tree = docObjects.treeProperty()
-        XCTAssertEqual(tree.root.children.count, 0)
-        
-        var changes: [RelationTreeProperty.Change] = []
-        let removal = tree.signal.observe({ treeChanges, _ in
-            changes.append(contentsOf: treeChanges)
-        })
-        
-        func verifyChanges(_ expected: [RelationTreeProperty.Change], file: StaticString = #file, line: UInt = #line) {
-            XCTAssertEqual(changes, expected, file: file, line: line)
-            changes = []
-        }
-        
-        func verifySQLite(_ expected: Relation, file: StaticString = #file, line: UInt = #line) {
-            XCTAssertNil(loggingDB.save().err)
-            AssertEqual(sqliteDB["collection"]!, expected, file: file, line: line)
-        }
-        
-        func path(_ parentID: Int64?, _ index: Int) -> RelationTreeProperty.Path {
-            let parent = parentID.flatMap{ tree.nodeForID(RelationValue($0)) }
-            return TreePath(parent: parent, index: index)
-        }
-        
-        func addDocItem(_ id: Int64, parentID: Int64?, previousID: Int64?) {
-            var row: Row = ["id": RelationValue(id)]
-            let parent = parentID.map{ RelationValue($0) }
-            let previous = previousID.map{ RelationValue($0) }
-            let pos: TreePos<RowTreeNode> = TreePos(parentID: parent, previousID: previous, nextID: nil)
-            tree.computeOrderForInsert(&row, pos: pos)
-            _ = docItems.add(row)
-        }
-        
-        func addObject(_ id: Int64, name: String) {
-            _ = objects.add([
-                "id": RelationValue(id),
-                "name": RelationValue(name),
-                "type": RelationValue(Int64(0))
-            ])
-        }
-
-        var globalID: Int64 = 1
-        
-        func newDocObject(_ name: String, parentID: Int64?) -> Int64 {
-            let id = globalID
-            db.transaction{
-                addObject(id, name: name)
-                addDocItem(id, parentID: parentID, previousID: nil)
-            }
-            globalID += 1
-            return id
-        }
-        
-        func addGroup(_ name: String, _ parentID: Int64?) -> Int64 {
-            return newDocObject(name, parentID: parentID)
-        }
-        
-        func addTextPage(_ name: String, _ parentID: Int64?) -> Int64 {
-            return newDocObject(name, parentID: parentID)
-        }
-        
-        func deleteDocObject(_ id: Int64) {
-            db.transaction{
-                let expr = Attribute("id") *== RelationValue(id)
-                _ = objects.delete(expr)
-                _ = docItems.delete(expr)
-                _ = selectedDocItemID.delete(expr)
-            }
-        }
-        
-        // Insert some doc items
-        let tg1 = addGroup("TopGroup1", nil)
-        _ = addGroup("TopGroup2", nil)
-        let ng = addGroup("NestedGroup", tg1)
-        _ = addTextPage("Page1", tg1)
-        let p2 = addTextPage("Page2", tg1)
-        _ = addTextPage("NestedPage1", ng)
-        _ = addTextPage("NestedPage2", ng)
-        _ = addTextPage("NestedPage3", ng)
-        
-        verifyTree(tree, [
-            "TopGroup1",
-            "  NestedGroup",
-            "    NestedPage1",
-            "    NestedPage2",
-            "    NestedPage3",
-            "  Page1",
-            "  Page2",
-            "TopGroup2"
-        ])
-        verifyChanges([
-            .insert(path(nil, 0)),
-            .insert(path(nil, 1)),
-            .insert(path(tg1, 0)),
-            .insert(path(tg1, 1)),
-            .insert(path(tg1, 2)),
-            .insert(path(ng, 0)),
-            .insert(path(ng, 1)),
-            .insert(path(ng, 2))
-        ])
-        // TODO: Verify SQLite
-        
-        // Take a snapshot that we can restore later
-        let preDelete = db.takeSnapshot()
-
-        // Delete from the underlying relations
-        deleteDocObject(p2)
-
-        verifyTree(tree, [
-            "TopGroup1",
-            "  NestedGroup",
-            "    NestedPage1",
-            "    NestedPage2",
-            "    NestedPage3",
-            "  Page1",
-            "TopGroup2"
-            ])
-        verifyChanges([
-            .delete(path(tg1, 2)),
-        ])
-        // TODO: Verify SQLite
-        
-        // Undo the delete by restoring the previous snapshot
-        db.restoreSnapshot(preDelete)
-        
-        verifyTree(tree, [
-            "TopGroup1",
-            "  NestedGroup",
-            "    NestedPage1",
-            "    NestedPage2",
-            "    NestedPage3",
-            "  Page1",
-            "  Page2",
-            "TopGroup2"
-        ])
-        verifyChanges([
-            .insert(path(tg1, 2)),
-        ])
-        // TODO: Verify SQLite
-    }
-=======
 //    func testDeleteFromUnderlyingRelationsAndRestore() {
 //        let sqliteDB = makeDB().db
 //        let loggingDB = ChangeLoggingDatabase(sqliteDB)
@@ -660,5 +468,4 @@
 //        ])
 //        // TODO: Verify SQLite
 //    }
->>>>>>> adb9c67e
 }