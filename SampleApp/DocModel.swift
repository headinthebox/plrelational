//
//  DocModel.swift
//  Relational
//
//  Created by Chris Campbell on 5/2/16.
//  Copyright © 2016 mikeash. All rights reserved.
//

import Foundation
import libRelational

enum DocItem { case
    Page(RelationValue),
    Object(RelationValue)
    
    var typeName: String {
        switch self {
        case .Page:
            return "Page"
        case .Object:
            return "Object"
        }
    }
}

enum CollectionType: Int64 { case
    Group = 0,
    Collection = 1,
    Page = 2
    
    var name: String {
        switch self {
        case .Group: return "Group"
        case .Collection: return "Collection"
        case .Page: return "Page"
        }
    }
}

class DocModel {

    typealias Transaction = ChangeLoggingDatabase.Transaction
    
    private let undoManager: UndoManager
    private let db: ChangeLoggingDatabase
    private let collections: ChangeLoggingRelation<SQLiteTableRelation>
    private let orderedCollections: OrderedTreeBinding
    private let selectedCollection: ChangeLoggingRelation<SQLiteTableRelation>
    private let selectedInspectorItem: ChangeLoggingRelation<SQLiteTableRelation>
    private let selectedCollectionItem: Relation
    private var collectionID: Int64 = 1
    
    init(undoManager: UndoManager) {
        self.undoManager = undoManager
        
        func makeDB() -> (path: String, db: SQLiteDatabase) {
            let tmp = NSTemporaryDirectory() as NSString
            let dbname = "testing-\(NSUUID()).db"
            let path = tmp.stringByAppendingPathComponent(dbname)
            _ = try? NSFileManager.defaultManager().removeItemAtPath(path)
            
            let db = try! SQLiteDatabase(path)
            
            return (path, db)
        }
        
        // Prepare the schemas
        let sqliteDB = makeDB().db
        let db = ChangeLoggingDatabase(sqliteDB)
        func createRelation(name: String, _ scheme: Scheme) -> ChangeLoggingRelation<SQLiteTableRelation> {
            assert(sqliteDB.createRelation(name, scheme: scheme).ok != nil)
            return db[name]
        }
        self.collections = createRelation("collection", ["id", "type", "name", "parent", "order"])
        self.orderedCollections = OrderedTreeBinding(relation: collections, tableName: "collection", idAttr: "id", parentAttr: "parent", orderAttr: "order")
        self.selectedCollection = createRelation("selected_collection", ["id", "coll_id"])
        self.selectedInspectorItem = createRelation("selected_inspector_item", ["id", "type", "fid"])
        self.selectedCollectionItem = collections.renameAttributes(["id" : "coll_id"]).join(selectedCollection)
        self.db = db

        func addCollection(collectionID: Int64, name: String, type: CollectionType, parentID: Int64?, previousID: Int64?) {
            db.transaction({
                self.addCollection($0, collectionID: collectionID, name: name, type: type, parentID: parentID, previousID: previousID)
            })
        }
        
        // Prepare the default document data
        addCollection(1, name: "Group1", type: .Group, parentID: nil, previousID: nil)
        addCollection(2, name: "Collection1", type: .Collection, parentID: 1, previousID: nil)
        addCollection(3, name: "Page1", type: .Page, parentID: 1, previousID: 2)
        addCollection(4, name: "Page2", type: .Page, parentID: 1, previousID: 3)
        addCollection(5, name: "Child1", type: .Page, parentID: 2, previousID: nil)
        addCollection(6, name: "Child2", type: .Page, parentID: 2, previousID: 5)
        addCollection(7, name: "Group2", type: .Group, parentID: nil, previousID: 1)
        collectionID = 8
    }
    
    private func performUndoableAction(name: String, _ transactionFunc: Transaction -> Void) {
        let (before, after) = db.transactionWithSnapshots(transactionFunc)
        undoManager.registerChange(
            name: name,
            perform: false,
            forward: {
                self.db.restoreSnapshot(after)
            },
            backward: {
                self.db.restoreSnapshot(before)
            }
        )
    }
    
    private func addCollection(transaction: Transaction, collectionID: Int64, name: String, type: CollectionType, parentID: Int64?, previousID: Int64?) {
        let row: Row = [
            "id": RelationValue(collectionID),
            "type": RelationValue(type.rawValue),
            "name": RelationValue(name)
        ]
        let parent = parentID.map{RelationValue($0)}
        let previous = previousID.map{RelationValue($0)}
        let pos = TreePos(parentID: parent, previousID: previous, nextID: nil)
        orderedCollections.insert(transaction, row: row, pos: pos)
    }
    
    func newCollection(name: String, type: CollectionType) {
        let id = collectionID
        collectionID += 1
        let previousNodeID: Int64? = orderedCollections.root.children.last?.data["id"].get()
        performUndoableAction("New \(type.name)", {
            self.addCollection($0, collectionID: id, name: name, type: type, parentID: nil, previousID: previousNodeID)
        })
    }
    
    func deleteCollection(id: RelationValue, type: CollectionType) {
        performUndoableAction("Delete \(type.name)", {
            self.orderedCollections.delete($0, id: id)
        })
    }

    private func selectCollection(id: RelationValue, update: Bool) {
<<<<<<< HEAD
        if update {
            selectedCollection.update(Attribute("id") *== RelationValue(Int64(1)), newValues: ["coll_id": id])
        } else {
            selectedCollection.add(["id": RelationValue(Int64(1)), "coll_id": id])
        }
    }
    
    private func deselectCollection() {
        selectedCollection.delete(Attribute("id") *== RelationValue(Int64(1)))
=======
        self.performUndoableAction("Select Collection", {
            let selectedCollection = $0["selected_collection"]
            if update {
                selectedCollection.update([Attribute("id") *== RelationValue(Int64(1))], newValues: ["coll_id": id])
            } else {
                selectedCollection.add(["id": RelationValue(Int64(1)), "coll_id": id])
            }
        })
    }
    
    private func deselectCollection() {
        self.performUndoableAction("Deselect Collection", {
            let selectedCollection = $0["selected_collection"]
            selectedCollection.delete([Attribute("id") *== RelationValue(Int64(1))])
        })
>>>>>>> 295e3f27
    }

    lazy var docOutlineTreeViewModel: TreeViewModel = { [unowned self] in
        let data = TreeViewModel.Data(
            binding: self.orderedCollections,
            allowsChildren: { row in
                let rawType: Int64 = row["type"].get()!
                return rawType != CollectionType.Page.rawValue
            },
            contextMenu: { row in
                let collectionID = row["id"]
                let collectionType = CollectionType(rawValue: row["type"].get()!)!
                return ContextMenu(items: [
                    .Titled(title: "New Page", action: { self.newCollection("Page", type: .Page) }),
                    .Separator,
                    .Titled(title: "Delete", action: { self.deleteCollection(collectionID, type: collectionType) })
                ])
            },
            move: { (srcPath, dstPath) in
                // TODO: s/Collection/type.name/
                self.performUndoableAction("Move Collection", {
                    self.orderedCollections.move($0, srcPath: srcPath, dstPath: dstPath)
                })
            }
        )
        
        // TODO: s/Collection/type.name/
        let selection = TreeViewModel.Selection(
            relation: self.selectedCollection,
            set: { id in
                let selectedID = self.selectedCollection.rows().next().map{$0.ok!["coll_id"]}
                if let id = id {
                    self.selectCollection(id, update: selectedID != nil)
                } else {
                    self.deselectCollection()
                }
            },
            get: {
                return self.selectedCollection.rows().next().map{$0.ok!["coll_id"]}
            }
        )
        
        let cell = { (row: Row) -> TreeViewModel.Cell in
            // TODO: Ideally we'd have a way to create a projection Relation directly from
            // an existing Row.  In the meantime, we'll select/project from the original
            // relation.  The downside of that latter approach is that the cell text will
            // disappear before the cell fades out in the case where the item is deleted.
            // (If the cell was bound to a projection of the row, presumably it would
            // continue to work even after the row has been deleted from the underlying
            // relation.)
            let rowID = row["id"]
            let rowRelation = self.collections.select(Attribute("id") *== rowID)
            let binding = self.collectionNameBinding(rowRelation, id: { rowID })
            return TreeViewModel.Cell(text: binding)
        }
        
        return TreeViewModel(data: data, selection: selection, cell: cell)
    }()

    lazy var itemSelected: ValueBinding<Bool> = { [unowned self] in
        return self.selectedDocItem.map{ $0 != nil }
    }()
    
    lazy var itemNotSelected: ValueBinding<Bool> = { [unowned self] in
        return self.selectedDocItem.map{ $0 == nil }
    }()

    private lazy var selectedCollectionDocItem: ValueBinding<DocItem?> = { [unowned self] in
        return Int64Binding(relation: self.selectedCollectionItem, attribute: "coll_id").map{ value in
            if let value = value {
                return DocItem.Page(RelationValue(value))
            } else {
                return nil
            }
        }
    }()

    private lazy var selectedInspectorDocItem: ValueBinding<DocItem?> = { [unowned self] in
        return SingleRowBinding(relation: self.selectedInspectorItem).map{ row in
            if let row = row {
                let type: Int64 = row["type"].get()!
                let fid: Int64 = row["fid"].get()!
                if type == 0 {
                    return DocItem.Page(RelationValue(fid))
                } else {
                    return DocItem.Object(RelationValue(fid))
                }
            } else {
                return nil
            }
        }
    }()
    
    private lazy var selectedDocItem: ValueBinding<DocItem?> = { [unowned self] in
        return self.selectedCollectionDocItem.zip(self.selectedInspectorDocItem).map{ (docItem, inspectorItem) in
            return inspectorItem ?? docItem
        }
    }()
    
    lazy var selectedItemType: ValueBinding<String?> = { [unowned self] in
        return self.selectedDocItem.map{ $0?.typeName }
    }()
    
    // TODO: This should resolve to the name associated with selectedDocItem
    lazy var selectedItemName: StringBidiBinding = { [unowned self] in
        return self.collectionNameBinding(self.selectedCollectionItem, id: {
            return self.selectedCollectionItem.rows().next()!.ok!["coll_id"]
        })
    }()
    
    private func collectionNameBinding(relation: Relation, id: () -> RelationValue) -> StringBidiBinding {
        
        func update(newValue: String) {
            let idValue = id()
            let query = Attribute("id") *== idValue
            let values: Row = ["name": RelationValue(newValue)]
            Swift.print("UPDATE: \(newValue)")
            assert(self.collections.update(query, newValues: values).ok != nil)
        }
        
        return StringBidiBinding(relation: relation, attribute: "name", change: BidiChange<String>{ (newValue, oldValue, commit) in
            Swift.print("\(commit ? "COMMIT" : "CHANGE") new=\(newValue) old=\(oldValue)")
            if commit {
                // TODO: s/Collection/type.name/
                self.undoManager.registerChange(
                    name: "Rename Collection",
                    perform: true,
                    forward: { update(newValue) },
                    backward: { update(oldValue) }
                )
            } else {
                update(newValue)
            }
        })
    }
}<|MERGE_RESOLUTION|>--- conflicted
+++ resolved
@@ -137,21 +137,10 @@
     }
 
     private func selectCollection(id: RelationValue, update: Bool) {
-<<<<<<< HEAD
-        if update {
-            selectedCollection.update(Attribute("id") *== RelationValue(Int64(1)), newValues: ["coll_id": id])
-        } else {
-            selectedCollection.add(["id": RelationValue(Int64(1)), "coll_id": id])
-        }
-    }
-    
-    private func deselectCollection() {
-        selectedCollection.delete(Attribute("id") *== RelationValue(Int64(1)))
-=======
         self.performUndoableAction("Select Collection", {
             let selectedCollection = $0["selected_collection"]
             if update {
-                selectedCollection.update([Attribute("id") *== RelationValue(Int64(1))], newValues: ["coll_id": id])
+                selectedCollection.update(Attribute("id") *== RelationValue(Int64(1)), newValues: ["coll_id": id])
             } else {
                 selectedCollection.add(["id": RelationValue(Int64(1)), "coll_id": id])
             }
@@ -161,9 +150,8 @@
     private func deselectCollection() {
         self.performUndoableAction("Deselect Collection", {
             let selectedCollection = $0["selected_collection"]
-            selectedCollection.delete([Attribute("id") *== RelationValue(Int64(1))])
-        })
->>>>>>> 295e3f27
+            selectedCollection.delete(Attribute("id") *== RelationValue(Int64(1)))
+        })
     }
 
     lazy var docOutlineTreeViewModel: TreeViewModel = { [unowned self] in
