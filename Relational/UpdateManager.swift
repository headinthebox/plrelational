//
// Copyright (c) 2016 Plausible Labs Cooperative, Inc.
// All rights reserved.
//

import Foundation


public final class UpdateManager: PerThreadInstance {
    public typealias ObservationRemover = (Void) -> Void
    
    private var pendingUpdates: [Update] = []
    private var observedInfo: ObjectDictionary<AnyObject, ObservedRelationInfo> = [:]
    
    private let runloop: CFRunLoop
    
    private var executionTimer: CFRunLoopTimer?
    
    public init() {
        self.runloop = CFRunLoopGetCurrent()
    }
    
    public enum State {
        /// Nothing is happening, no updates have been registered.
        case idle
        
        /// Updates have been registered but are not yet running.
        case pending
        
        /// Updates are actively running.
        case running
    }
    
    private var stateObservers: [UInt64: (State) -> Void] = [:]
    private var stateObserversNextID: UInt64 = 0
    
    public var state: State = .idle {
        didSet {
            for (_, observer) in stateObservers {
                observer(state)
            }
        }
    }
    
    public func addStateObserver(_ observer: @escaping (State) -> Void) -> ObservationRemover {
        let id = stateObserversNextID
        stateObserversNextID += 1
        
        stateObservers[id] = observer
        return { self.stateObservers.removeValue(forKey: id) }
    }
    
    public func registerUpdate(_ relation: Relation, query: SelectExpression, newValues: Row) {
        pendingUpdates.append(.update(relation, query, newValues))
        registerChange(relation)
    }
    
<<<<<<< HEAD
    public func registerAdd(_ relation: TransactionalRelation, row: Row) {
=======
    public func registerAdd(_ relation: MutableRelation, row: Row) {
>>>>>>> d3538a57
        pendingUpdates.append(.add(relation, row))
        registerChange(relation)
    }
    
<<<<<<< HEAD
    public func registerDelete(_ relation: TransactionalRelation, query: SelectExpression) {
=======
    public func registerDelete(_ relation: MutableRelation, query: SelectExpression) {
>>>>>>> d3538a57
        pendingUpdates.append(.delete(relation, query))
        registerChange(relation)
    }
    
    public func registerRestoreSnapshot(_ database: TransactionalDatabase, snapshot: ChangeLoggingDatabaseSnapshot) {
        pendingUpdates.append(.restoreSnapshot(database, snapshot))
        for (_, relation) in database.relations {
            registerChange(relation)
        }
    }
    
    /// Register an observer for a Relation. The observer will receive all changes made to the relation
    /// through the UpdateManager.
    public func observe(_ relation: Relation, observer: AsyncRelationChangeObserver, context: DispatchContext? = nil) -> ObservationRemover {
        guard let obj = asObject(relation) else { return {} }
        
        let info = observedInfo.getOrCreate(obj, defaultValue: ObservedRelationInfo(derivative: RelationDifferentiator(relation: relation).computeDerivative()))
        let id = info.addObserver(observer, context: context ?? defaultObserverDispatchContext())
        
        return {
            info.observers[id] = nil
            if info.observers.isEmpty {
                self.observedInfo[obj] = nil
            }
        }
    }
    
    /// Register an observer for a Relation. When the Relation is changed through the UpdateManager,
    /// the observer receives the Relation's new contents.
    public func observe(_ relation: Relation, observer: AsyncRelationContentObserver, context: DispatchContext? = nil) -> ObservationRemover {
        guard let obj = asObject(relation) else { return {} }
        
        let info = observedInfo.getOrCreate(obj, defaultValue: ObservedRelationInfo(derivative: RelationDifferentiator(relation: relation).computeDerivative()))
        let id = info.addObserver(observer, context: context ?? defaultObserverDispatchContext())
        
        return {
            info.observers[id] = nil
            if info.observers.isEmpty {
                self.observedInfo[obj] = nil
            }
        }
    }
    
    fileprivate func registerChange(_ relation: Relation) {
        if state != .running {
            sendWillChange(relation)
            scheduleExecutionIfNeeded()
        }
    }
    
    fileprivate func sendWillChange(_ relation: Relation) {
        QueryPlanner.visitRelationTree([(relation, ())], { relation, _, _ in
            guard let relationObject = asObject(relation), !(relation is IntermediateRelation) else { return }
            
            for (observedRelation, info) in observedInfo {
                for variable in info.derivative.allVariables {
                    if relationObject === variable {
                        var willChangeRelationObservers: [DispatchContextWrapped<AsyncRelationChangeObserver>] = []
                        var willChangeUpdateObservers: [DispatchContextWrapped<AsyncRelationContentObserver>] = []
                        info.observers.mutatingForEach({
                            if !$0.didSendWillChange {
                                $0.didSendWillChange = true
                                willChangeRelationObservers.appendNonNil($0.relationObserver)
                                willChangeUpdateObservers.appendNonNil($0.updateObserver)
                            }
                        })
                        for observer in willChangeRelationObservers {
                            observer.withWrapped({ $0.relationWillChange(observedRelation as! Relation) })
                        }
                        for observer in willChangeUpdateObservers {
                            observer.withWrapped({ $0.relationWillChange(observedRelation as! Relation) })
                        }
                    }
                }
            }
        })
    }
    
    fileprivate func scheduleExecutionIfNeeded() {
        if executionTimer == nil {
            executionTimer = CFRunLoopTimerCreateWithHandler(nil, 0, 0, 0, 0, { _ in
                self.execute()
            })
            CFRunLoopAddTimer(runloop, executionTimer, CFRunLoopMode.commonModes)
            state = .pending
        }
    }
    
    fileprivate func execute() {
        CFRunLoopTimerInvalidate(executionTimer)
        executionTimer = nil
        state = .running
        executeBody()
    }
    
    fileprivate func executeBody() {
        // Apply all pending updates asynchronously. Update work is done in the background, with callbacks onto
        // this runloop for synchronization and notifying observers.
        let updates = pendingUpdates
        pendingUpdates = []
        
        let observedInfo = self.observedInfo
        
        // Run updates in the background.
        DispatchQueue.global().async(execute: {
            // Walk through all the observers. Observe changes on all relevant variables and update
            // observer derivatives with those changes as they come in. Also locate all
            // TransactionalDatabases referenced within so we can begin and end transactions.
            var databases: ObjectSet<TransactionalDatabase> = []
            var removals: [(Void) -> Void] = []
            for (_, info) in observedInfo {
                let derivative = info.derivative
                for variable in derivative.allVariables {
                    let removal = variable.addChangeObserver({
                        let copiedAddResult = $0.added.map(ConcreteRelation.copyRelation)
                        let copiedRemoveResult = $0.removed.map(ConcreteRelation.copyRelation)
                        
                        if let err = copiedAddResult?.err ?? copiedRemoveResult?.err {
                            fatalError("Error copying changes, don't know how to handle that yet: \(err)")
                        }
                        
                        let copiedChange = RelationChange(added: copiedAddResult?.ok, removed: copiedRemoveResult?.ok)
                        derivative.addChange(copiedChange, toVariable: variable)
                    })
                    removals.append(removal)
                    
                    if let transactionalRelation = variable as? TransactionalRelation,
                           let db = transactionalRelation.db {
                        databases.insert(db)
                    }
                }
            }
            
            // Wrap everything up in a transaction.
            // TODO: this doesn't really work when there's more than one database, even though we sort of
            // pretend like it does. Fix that? Explicitly limit it to one database?
            for db in databases {
                db.beginTransaction()
            }
            
            // Apply the actual updates to the relations.
            for update in updates {
                let error: RelationError?
                switch update {
                case .update(let relation, let query, let newValues):
                    var mutableRelation = relation
                    let result = mutableRelation.update(query, newValues: newValues)
                    error = result.err
                case .add(let relation, let row):
                    let result = relation.add(row)
                    error = result.err
                case .delete(let relation, let query):
                    let result = relation.delete(query)
                    error = result.err
                case .restoreSnapshot(let database, let snapshot):
                    if databases.contains(database) {
                        // TODO: check for errors?
                        _ = database.endTransaction()
                        database.restoreSnapshot(snapshot)
                        database.beginTransaction()
                    } else {
                        database.restoreSnapshot(snapshot)
                    }
                    error = nil
                }
                
                if let error = error {
                    fatalError("Don't know how to deal with update errors yet, got error \(error)")
                }
            }
            
            // And end the transaction.
            for db in databases {
                // TODO: check for errors?
                _ = db.endTransaction()
            }
            
            // All changes are done, so remove the observations registered above.
            for removal in removals {
                removal()
            }
            
            // Set up a QueryManager to run all the queries together.
            let queryManager = QueryManager()
            
            // We'll be doing a bunch of async work to notify observers. Use a dispatch group to figure out when it's all done.
            let doneGroup = DispatchGroup()
            
            // Go through all the observers and notify them.
            for (observedRelationObj, info) in observedInfo {
                let relation = observedRelationObj as! Relation
                let change = info.derivative.change
                
                let observersWithWillChange = info.observers.values.filter({ $0.didSendWillChange == true })
                let relationObservers = observersWithWillChange.flatMap({ $0.relationObserver })
                let updateObservers = observersWithWillChange.flatMap({ $0.updateObserver })
                
                if !relationObservers.isEmpty {
                    // If there are additions, then iterate over them and send them to the observer. Iteration is started in the
                    // original runloop, which ensures that the callbacks happen there too.
                    if let added = change.added {
                        doneGroup.enter()
                        queryManager.registerQuery(added, callback: DirectDispatchContext().wrap({ result in
                            switch result {
                            case .Ok(let rows) where rows.isEmpty:
                                doneGroup.leave()
                            case .Ok(let rows):
                                for observer in relationObservers {
                                    observer.withWrapped({ $0.relationAddedRows(relation, rows: rows) })
                                }
                            case .Err(let err):
                                for observer in relationObservers {
                                    observer.withWrapped({ $0.relationError(relation, error: err) })
                                }
                                doneGroup.leave()
                            }
                        }))
                    }
                    // Do the same if there are removals.
                    if let removed = change.removed {
                        doneGroup.enter()
                        queryManager.registerQuery(removed, callback: DirectDispatchContext().wrap({ result in
                            switch result {
                            case .Ok(let rows) where rows.isEmpty:
                                doneGroup.leave()
                            case .Ok(let rows):
                                for observer in relationObservers {
                                    observer.withWrapped({ $0.relationRemovedRows(relation, rows: rows) })
                                }
                            case .Err(let err):
                                for observer in relationObservers {
                                    observer.withWrapped({ $0.relationError(relation, error: err) })
                                }
                                doneGroup.leave()
                            }
                        }))
                    }
                }
                
                if !updateObservers.isEmpty {
                    doneGroup.enter()
                    queryManager.registerQuery(relation, callback: DirectDispatchContext().wrap({ result in
                        switch result {
                        case .Ok(let rows) where rows.isEmpty:
                            doneGroup.leave()
                        case .Ok(let rows):
                            for observer in updateObservers {
                                observer.withWrapped({ $0.relationNewContents(relation, rows: rows) })
                            }
                        case .Err(let err):
                            for observer in updateObservers {
                                observer.withWrapped({ $0.relationError(relation, error: err) })
                            }
                            doneGroup.leave()
                        }
                    }))
                }
            }
            
            queryManager.execute()
            
            // Wait until done. If there are no changes then this will execute immediately. Otherwise it will execute
            // when all the iteration above is complete.
            doneGroup.notify(queue: DispatchQueue.global(), execute: {
                self.runloop.async({
                    // If new pending updates came in while we were doing our thing, then go back to the top
                    // and start over, applying those updates too.
                    if !self.pendingUpdates.isEmpty {
                        // All content observers currently being worked on need a didChange followed by a willChange
                        // so that they know they're getting new content, not additional content.
                        for (observedRelationObj, info) in observedInfo {
                            for (_, observer) in info.observers {
                                if observer.didSendWillChange {
                                    observer.updateObserver?.withWrapped({
                                        $0.relationDidChange(observedRelationObj as! Relation)
                                        $0.relationWillChange(observedRelationObj as! Relation)
                                    })
                                }
                            }
                        }
                        self.executeBody()
                    } else {
                        // Otherwise, terminate the execution. Reset observers and send didChange to them.
                        for (observedRelationObj, info) in observedInfo {
                            info.derivative.clearVariables()
                            
                            let relation = observedRelationObj as! Relation
                            var entriesWithWillChange: [ObservedRelationInfo.ObserverEntry] = []
                            info.observers.mutatingForEach({
                                if $0.didSendWillChange {
                                    $0.didSendWillChange = false
                                    entriesWithWillChange.append($0)
                                }
                            })
                            for entry in entriesWithWillChange {
                                entry.relationObserver?.withWrapped({ $0.relationDidChange(relation) })
                                entry.updateObserver?.withWrapped({ $0.relationDidChange(relation) })
                            }
                        }
                        self.state = .idle
                    }
                })
            })
        })
    }
    
    func defaultObserverDispatchContext() -> DispatchContext {
        return RunLoopDispatchContext(runloop: self.runloop, executeReentrantImmediately: true)
    }
}

extension UpdateManager {
    fileprivate enum Update {
        case update(Relation, SelectExpression, Row)
<<<<<<< HEAD
        case add(TransactionalRelation, Row)
        case delete(TransactionalRelation, SelectExpression)
=======
        case add(MutableRelation, Row)
        case delete(MutableRelation, SelectExpression)
>>>>>>> d3538a57
        case restoreSnapshot(TransactionalDatabase, ChangeLoggingDatabaseSnapshot)
    }
    
    fileprivate class ObservedRelationInfo {
        struct ObserverEntry {
            var relationObserver: DispatchContextWrapped<AsyncRelationChangeObserver>?
            var updateObserver: DispatchContextWrapped<AsyncRelationContentObserver>?
            var didSendWillChange: Bool
        }
        
        let derivative: RelationDerivative
        var observers: [UInt64: ObserverEntry] = [:]
        var currentObserverID: UInt64 = 0
        
        init(derivative: RelationDerivative) {
            self.derivative = derivative
        }
        
        func addObserver(_ observer: AsyncRelationChangeObserver, context: DispatchContext) -> UInt64 {
            currentObserverID += 1
            observers[currentObserverID] = ObserverEntry(relationObserver: DispatchContextWrapped(context: context, wrapped: observer), updateObserver: nil, didSendWillChange: false)
            return currentObserverID
        }
        
        func addObserver(_ observer: AsyncRelationContentObserver, context: DispatchContext) -> UInt64 {
            currentObserverID += 1
            observers[currentObserverID] = ObserverEntry(relationObserver: nil, updateObserver: DispatchContextWrapped(context: context, wrapped: observer), didSendWillChange: false)
            return currentObserverID
        }
    }
}

// This ought to go in UpdateManager.swift but the compiler barfs on it there for some reason.
public extension MutableRelation {
    func asyncAdd(_ row: Row) {
        UpdateManager.currentInstance.registerAdd(self, row: row)
    }
    
    func asyncDelete(_ query: SelectExpression) {
        UpdateManager.currentInstance.registerDelete(self, query: query)
    }
}<|MERGE_RESOLUTION|>--- conflicted
+++ resolved
@@ -55,20 +55,12 @@
         registerChange(relation)
     }
     
-<<<<<<< HEAD
-    public func registerAdd(_ relation: TransactionalRelation, row: Row) {
-=======
     public func registerAdd(_ relation: MutableRelation, row: Row) {
->>>>>>> d3538a57
         pendingUpdates.append(.add(relation, row))
         registerChange(relation)
     }
     
-<<<<<<< HEAD
-    public func registerDelete(_ relation: TransactionalRelation, query: SelectExpression) {
-=======
     public func registerDelete(_ relation: MutableRelation, query: SelectExpression) {
->>>>>>> d3538a57
         pendingUpdates.append(.delete(relation, query))
         registerChange(relation)
     }
@@ -383,13 +375,8 @@
 extension UpdateManager {
     fileprivate enum Update {
         case update(Relation, SelectExpression, Row)
-<<<<<<< HEAD
-        case add(TransactionalRelation, Row)
-        case delete(TransactionalRelation, SelectExpression)
-=======
         case add(MutableRelation, Row)
         case delete(MutableRelation, SelectExpression)
->>>>>>> d3538a57
         case restoreSnapshot(TransactionalDatabase, ChangeLoggingDatabaseSnapshot)
     }
     
@@ -422,7 +409,6 @@
     }
 }
 
-// This ought to go in UpdateManager.swift but the compiler barfs on it there for some reason.
 public extension MutableRelation {
     func asyncAdd(_ row: Row) {
         UpdateManager.currentInstance.registerAdd(self, row: row)
